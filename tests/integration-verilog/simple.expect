--- conflicted
+++ resolved
@@ -215,7 +215,6 @@
   // no directory given
   
   // Input / output connections
-<<<<<<< HEAD
   assign done = (fsm1_out == 32'd2) ? 1'd1 : '0;
   assign a0_in = (fsm0_out == 32'd0 & !a0_done & fsm1_out == 32'd0 & !(fsm0_out == 32'd2) & go) ? const0_out : '0;
   assign a0_write_en = (fsm0_out == 32'd0 & !a0_done & fsm1_out == 32'd0 & !(fsm0_out == 32'd2) & go) ? 1'd1 : '0;
@@ -235,25 +234,4 @@
   assign cond_stored0_write_en = (!cond_computed0_out & fsm1_out == 32'd1 & !((y0_done | z0_done)) & go) ? gt0_out : '0;
   assign fsm1_in = (fsm1_out == 32'd1 & (y0_done | z0_done) & go) ? 32'd2 : (fsm1_out == 32'd0 & fsm0_out == 32'd2 & go) ? 32'd1 : (fsm1_out == 32'd2) ? 32'd0 : '0;
   assign fsm1_write_en = (fsm1_out == 32'd0 & fsm0_out == 32'd2 & go | fsm1_out == 32'd1 & (y0_done | z0_done) & go | fsm1_out == 32'd2) ? 1'd1 : '0;
-=======
-  assign done = ((fsm1_out == 32'd2) ? 1'd1 : '0);
-  assign a0_in = ((((fsm0_out == 32'd0) & !a0_done) & (((fsm1_out == 32'd0) & !(fsm0_out == 32'd2)) & go)) ? const0_out : '0);
-  assign a0_write_en = ((((fsm0_out == 32'd0) & !a0_done) & (((fsm1_out == 32'd0) & !(fsm0_out == 32'd2)) & go)) ? 1'd1 : '0);
-  assign b0_in = ((((fsm0_out == 32'd1) & !b0_done) & (((fsm1_out == 32'd0) & !(fsm0_out == 32'd2)) & go)) ? const1_out : '0);
-  assign b0_write_en = ((((fsm0_out == 32'd1) & !b0_done) & (((fsm1_out == 32'd0) & !(fsm0_out == 32'd2)) & go)) ? 1'd1 : '0);
-  assign gt0_left = ((!cond_computed0_out & (((fsm1_out == 32'd1) & !(y0_done | z0_done)) & go)) ? a0_out : '0);
-  assign gt0_right = ((!cond_computed0_out & (((fsm1_out == 32'd1) & !(y0_done | z0_done)) & go)) ? const2_out : '0);
-  assign y0_in = (((cond_computed0_out & cond_stored0_out) & (((fsm1_out == 32'd1) & !(y0_done | z0_done)) & go)) ? const3_out : '0);
-  assign y0_write_en = (((cond_computed0_out & cond_stored0_out) & (((fsm1_out == 32'd1) & !(y0_done | z0_done)) & go)) ? 1'd1 : '0);
-  assign z0_in = (((cond_computed0_out & !cond_stored0_out) & (((fsm1_out == 32'd1) & !(y0_done | z0_done)) & go)) ? const4_out : '0);
-  assign z0_write_en = (((cond_computed0_out & !cond_stored0_out) & (((fsm1_out == 32'd1) & !(y0_done | z0_done)) & go)) ? 1'd1 : '0);
-  assign fsm0_in = ((((fsm0_out == 32'd0) & a0_done) & (((fsm1_out == 32'd0) & !(fsm0_out == 32'd2)) & go)) ? 32'd1 : ((((fsm0_out == 32'd1) & b0_done) & (((fsm1_out == 32'd0) & !(fsm0_out == 32'd2)) & go)) ? 32'd2 : ((fsm0_out == 32'd2) ? 32'd0 : '0)));
-  assign fsm0_write_en = ((((fsm0_out == 32'd0) & a0_done) & (((fsm1_out == 32'd0) & !(fsm0_out == 32'd2)) & go)) ? 1'd1 : ((((fsm0_out == 32'd1) & b0_done) & (((fsm1_out == 32'd0) & !(fsm0_out == 32'd2)) & go)) ? 1'd1 : ((fsm0_out == 32'd2) ? 1'd1 : '0)));
-  assign cond_computed0_in = (((!cond_computed0_out & (((fsm1_out == 32'd1) & !(y0_done | z0_done)) & go)) & (((fsm1_out == 32'd1) & !(y0_done | z0_done)) & go)) ? 1'd1 : '0);
-  assign cond_computed0_write_en = (((!cond_computed0_out & (((fsm1_out == 32'd1) & !(y0_done | z0_done)) & go)) & (((fsm1_out == 32'd1) & !(y0_done | z0_done)) & go)) ? 1'd1 : '0);
-  assign cond_stored0_in = (((!cond_computed0_out & (((fsm1_out == 32'd1) & !(y0_done | z0_done)) & go)) & (((fsm1_out == 32'd1) & !(y0_done | z0_done)) & go)) ? gt0_out : '0);
-  assign cond_stored0_write_en = (((!cond_computed0_out & (((fsm1_out == 32'd1) & !(y0_done | z0_done)) & go)) & (((fsm1_out == 32'd1) & !(y0_done | z0_done)) & go)) ? gt0_out : '0);
-  assign fsm1_in = ((((fsm1_out == 32'd0) & (fsm0_out == 32'd2)) & go) ? 32'd1 : ((((fsm1_out == 32'd1) & (y0_done | z0_done)) & go) ? 32'd2 : ((fsm1_out == 32'd2) ? 32'd0 : '0)));
-  assign fsm1_write_en = ((((fsm1_out == 32'd0) & (fsm0_out == 32'd2)) & go) ? 1'd1 : ((((fsm1_out == 32'd1) & (y0_done | z0_done)) & go) ? 1'd1 : ((fsm1_out == 32'd2) ? 1'd1 : '0)));
->>>>>>> d430fef8
 endmodule // end main