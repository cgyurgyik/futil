--- conflicted
+++ resolved
@@ -1,22 +1,14 @@
 use crate::backend::traits::{Backend, Emitable};
 use crate::errors;
-<<<<<<< HEAD
-use crate::lang::pretty_print::display;
-use crate::lang::{
-    ast, ast::Control, colors, colors::ColorHelper, component, context,
-    pretty_print::PrettyHelper, structure, structure::EdgeData,
-    structure::NodeData,
-};
-use bumpalo::Bump;
-=======
 use crate::lang::library::ast as lib;
 use crate::lang::pretty_print::{display, PrettyHelper};
 use crate::lang::{
-    ast, ast::Structure, colors::ColorHelper, component, context, structure,
+    ast, ast::Control, ast::Structure, colors, colors::ColorHelper, component,
+    context, structure, structure::EdgeData, structure::NodeData,
 };
+use bumpalo::Bump;
 use itertools::Itertools;
 use lib::Implementation;
->>>>>>> a8f941d3
 use petgraph::graph::NodeIndex;
 use pretty::termcolor::ColorSpec;
 use pretty::RcDoc as D;
@@ -66,16 +58,8 @@
             .map(|cd| (cd, ctx.get_component(&cd.name).unwrap()))
             .collect();
 
-<<<<<<< HEAD
         let mut arena = Bump::new();
         let docs = comps.iter().map(|(cd, comp)| cd.doc(&arena, &comp));
-        display(
-            D::intersperse(docs, D::line().append(D::line())),
-            Some(file),
-        );
-        arena.reset();
-=======
-        let docs = comps.iter().map(|(cd, comp)| cd.doc(&comp));
         let prims = primitive_implemenations(&prog, ctx);
         display(
             prims
@@ -84,7 +68,7 @@
                 .append(D::intersperse(docs, D::line())),
             Some(file),
         );
->>>>>>> a8f941d3
+        arena.reset();
         Ok(())
     }
 }
