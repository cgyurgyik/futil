[package]
name = "calyx"
version = "0.1.0"
authors = [
  "Samuel Thomas <sgt43@cornell.edu>",
  "Kenneth Fang <kwf37@cornell.edu>",
  "Zhijing Li <zl679@cornell.edu>",
  "Rachit Nigam <rnigam@cs.cornell.edu>",
  "Adrian Sampson <asampson@cs.cornell.edu>",
]
edition = "2018"
build = false
# build = "build.rs"

[lib]
crate-type = ["rlib"]

[dependencies]
structopt = "0.3.12"
petgraph = "0.5.0"
<<<<<<< HEAD
sexpy = "0.5.4"
=======
sexpy = "0.5.6"
>>>>>>> e9f00aea
itertools = "0.9.0"
bumpalo = "3.2.1"
atty = "0.2.14"

[dependencies.pretty]
version = "0.9.0"
features = ["termcolor"]

# [build-dependencies]
# clap = "2.33"
# structopt = "~0.3"<|MERGE_RESOLUTION|>--- conflicted
+++ resolved
@@ -18,11 +18,7 @@
 [dependencies]
 structopt = "0.3.12"
 petgraph = "0.5.0"
-<<<<<<< HEAD
-sexpy = "0.5.4"
-=======
 sexpy = "0.5.6"
->>>>>>> e9f00aea
 itertools = "0.9.0"
 bumpalo = "3.2.1"
 atty = "0.2.14"
